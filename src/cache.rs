--- conflicted
+++ resolved
@@ -141,11 +141,7 @@
         sha1.update(&buf);
         let digest = sha1.digest();
         // Return the hex result of the hash
-<<<<<<< HEAD
-        Ok(sha1.digest().to_string())
-=======
         Ok(format!("{}", digest))
->>>>>>> 487401a4
     }
 
     /**
