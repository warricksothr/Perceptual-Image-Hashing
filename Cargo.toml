--- conflicted
+++ resolved
@@ -20,18 +20,6 @@
 bench = []
 
 [dependencies]
-<<<<<<< HEAD
-libc = "0.2.17"
-rustc-serialize = "0.3.19"
-dft = "0.5.2"
-image = "0.10.3"
-num = "0.1.36"
-docopt = "0.6.86"
-flate2 = "0.2.14"
-sha1 = "0.2.0"
-#criterion = { git = "https://github.com/japaric/criterion.rs" }
-log = "0.3.6"
-=======
 libc = "0.2.20"
 rustc-serialize = "0.3.22"
 dft = "0.5.4"
@@ -39,5 +27,4 @@
 num = "0.1.36"
 docopt = "0.7.0"
 flate2 = "0.2.19"
-sha1 = "0.2.0"
->>>>>>> 487401a4
+sha1 = "0.2.0"